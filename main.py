import dataclasses
from typing import Tuple

import numpy as np
import pandas as pd
from matplotlib import pyplot as plt

import supervised_learning
<<<<<<< HEAD
from dosing_algo import (fixed_dose_policy, linucb_policy, safe_linucb_policy,
=======
import thompson_sampling
from dosing_algo import (fixed_dose_policy, linucb_policy,
>>>>>>> 01e2fa7c
                         pharmacogenetic_policy)
from preprocessing import preprocess_patients_df

N_TRIALS = 20


@dataclasses.dataclass(frozen=True)
class Metric:
    metric_values: list[list[int]] | list[np.ndarray[float]]
    label_name: str
    color: str


def compute_metrics(
    dosage_bucket: np.ndarray, dosage_target: np.ndarray
) -> Tuple[list[int], np.ndarray]:
    n_patients = len(dosage_bucket)
    regrets = []
    incorrect_fracs = []
    total_regret = 0
    for i in range(n_patients):
        is_correct = 0
        if (
            (dosage_bucket[i] == 0 and dosage_target[i] < 21)
            or (
                dosage_bucket[i] == 1
                and dosage_target[i] >= 21
                and dosage_target[i] <= 49
            )
            or (dosage_bucket[i] == 2 and dosage_target[i] > 49)
        ):
            is_correct = 1
        total_regret += 1 - is_correct
        regrets.append(total_regret)
        incorrect_fracs.append(total_regret / (i + 1))
    return regrets, np.array(incorrect_fracs)


def plot_performance(
    metrics: list[Metric],
    n_steps: int,
    metric_name: str,
    file_name: str,
) -> None:
    timesteps = np.linspace(0, n_steps - 1, n_steps)

    for metric in metrics:
        metric_values = np.array(metric.metric_values)
        mean = metric_values.mean(axis=0)
        ci = 1.96 * metric_values.std(axis=0)

        plt.plot(timesteps, mean, label=metric.label_name, color=metric.color)
        plt.fill_between(
            timesteps,
            (mean - ci),
            (mean + ci),
            color=metric.color,
            alpha=0.1,
        )

    plt.xlabel("Number of patients")
    plt.ylabel(metric_name)
    plt.legend()
    plt.savefig(file_name)
    plt.clf()


<<<<<<< HEAD
def compare_all_methods(patients_df):
    N_TRIALS = 20
=======
if __name__ == "__main__":
    np.random.seed(42)

    patients_df = pd.read_csv("data/warfarin.csv")
    patients_df = preprocess_patients_df(patients_df)

>>>>>>> 01e2fa7c
    fixed_dose_regret_trials, fixed_dose_incorrect_frac_trials = [], []
    linear_oracle_regret_trials, linear_oracle_incorrect_frac_trials = [], []
    linucb_regret_trials, linucb_incorrect_frac_trials = [], []
    safeucb_regret_trials, safeucb_incorrect_frac_trials = [], []
    bandit_sl_regret_trials, bandit_sl_incorrect_frac_trials = [], []
    ts_regret_trials, ts_incorrect_frac_trials = [], []

    for _ in range(N_TRIALS):
        shuffled_patients_df = patients_df.sample(frac=1).reset_index(drop=True)
        dosage_target = shuffled_patients_df["Therapeutic Dose of Warfarin"].to_numpy()

        fixed_dose_bucket = fixed_dose_policy(shuffled_patients_df)
        fixed_dose_regret, fixed_dose_incorrect_frac = compute_metrics(
            fixed_dose_bucket, dosage_target
        )
        fixed_dose_regret_trials.append(fixed_dose_regret)
        fixed_dose_incorrect_frac_trials.append(fixed_dose_incorrect_frac)

        linear_oracle_bucket = pharmacogenetic_policy(shuffled_patients_df)
        linear_oracle_regret, linear_oracle_incorrect_frac = compute_metrics(
            linear_oracle_bucket, dosage_target
        )
        linear_oracle_regret_trials.append(linear_oracle_regret)
        linear_oracle_incorrect_frac_trials.append(linear_oracle_incorrect_frac)

        linucb_dose_bucket = linucb_policy(shuffled_patients_df, beta=0.5)
        linucb_regret, linucb_incorrect_frac = compute_metrics(
            linucb_dose_bucket, dosage_target
        )
        linucb_regret_trials.append(linucb_regret)
        linucb_incorrect_frac_trials.append(linucb_incorrect_frac)

        bandit_sl_buckets = supervised_learning.bandit_sl(shuffled_patients_df)
        bandit_sl_regret, bandit_sl_incorrect_frac = compute_metrics(
            bandit_sl_buckets, dosage_target
        )
        bandit_sl_regret_trials.append(bandit_sl_regret)
        bandit_sl_incorrect_frac_trials.append(bandit_sl_incorrect_frac)

<<<<<<< HEAD
        safeucb_dose_bucket = safe_linucb_policy(shuffled_patients_df, alpha=0.10, beta=0.5)
        safeucb_regret, safeucb010_incorrect_frac = compute_metrics(
            safeucb_dose_bucket, dosage_target
        )
        safeucb_regret_trials.append(safeucb_regret)
        safeucb_incorrect_frac_trials.append(safeucb010_incorrect_frac)
    
=======
        ts_buckets = thompson_sampling.thompson_sampling(shuffled_patients_df)
        ts_regret, ts_incorrect_frac = compute_metrics(ts_buckets, dosage_target)
        ts_regret_trials.append(ts_regret)
        ts_incorrect_frac_trials.append(ts_incorrect_frac)

>>>>>>> 01e2fa7c
    plot_performance(
        metrics=[
            Metric(
                metric_values=fixed_dose_regret_trials,
                label_name="Fixed Dose",
                color="blue",
            ),
            Metric(
                metric_values=linear_oracle_regret_trials,
                label_name="Pharmacogenetic",
                color="red",
            ),
            Metric(
                metric_values=linucb_regret_trials, label_name="LinUCB", color="green"
            ),
            Metric(
                metric_values=safeucb_regret_trials, label_name="CLUCB", color="brown"
            ),
            Metric(
                metric_values=bandit_sl_regret_trials,
                label_name="Bandit SL",
                color="gold",
            ),
            Metric(
                metric_values=ts_regret_trials,
                label_name="Thompson Sampling",
                color="violet",
            ),
        ],
        n_steps=np.array(fixed_dose_regret_trials).shape[1],
        metric_name="Regret",
        file_name="regret.png",
    )

    ax = plt.gca()
    ax.set_ylim([0.2, 0.8])
    plot_performance(
        metrics=[
            Metric(
                metric_values=fixed_dose_incorrect_frac_trials,
                label_name="Fixed Dose",
                color="blue",
            ),
            Metric(
                metric_values=linear_oracle_incorrect_frac_trials,
                label_name="Pharmacogenetic",
                color="red",
            ),
            Metric(
                metric_values=linucb_incorrect_frac_trials,
                label_name="LinUCB",
                color="green",
            ),
            Metric(
                metric_values=safeucb_incorrect_frac_trials,
                label_name="CLUCB",
                color="brown",
            ),
            Metric(
                metric_values=bandit_sl_incorrect_frac_trials,
                label_name="Bandit SL",
                color="gold",
            ),
            Metric(
                metric_values=ts_incorrect_frac_trials,
                label_name="Thompson Sampling",
                color="violet",
            ),
        ],
        n_steps=np.array(fixed_dose_incorrect_frac_trials).shape[1],
        metric_name="Fraction of incorrect dosing decision",
        file_name="incorrect_fraction.png",
    )


def safe_lin_ucb_experiment(patients_df):
    N_TRIALS = 20

    linucb_beta20_trials = []
    linucb_beta05_trials = []
    safeucb_beta20_alpha10_trials = []
    safeucb_beta05_alpha10_trials = []
    fixed_dose_trials = []
    for _ in range(N_TRIALS):
        shuffled_patients_df = patients_df.sample(frac=1).reset_index(drop=True)[0:1000]
        dosage_target = shuffled_patients_df["Therapeutic Dose of Warfarin"].to_numpy()

        linucb_beta20_bucket = linucb_policy(shuffled_patients_df, beta=4.0)
        _, linucb_beta20_incorrect = compute_metrics(
            linucb_beta20_bucket, dosage_target
        )
        linucb_beta20_trials.append(linucb_beta20_incorrect)

        linucb_beta05_bucket = linucb_policy(shuffled_patients_df, beta=0.5)
        _, linucb_beta05_incorrect = compute_metrics(
            linucb_beta05_bucket, dosage_target
        )
        linucb_beta05_trials.append(linucb_beta05_incorrect)

        safeucb_beta20_alpha10_bucket = safe_linucb_policy(shuffled_patients_df, alpha=0.10, beta=4.0)
        _, safeucb_beta20_incorrect = compute_metrics(
            safeucb_beta20_alpha10_bucket, dosage_target
        )
        safeucb_beta20_alpha10_trials.append(safeucb_beta20_incorrect)

        safeucb_beta05_alpha10_bucket = safe_linucb_policy(shuffled_patients_df, alpha=0.10, beta=0.5)
        _, safeucb_beta05_incorrect = compute_metrics(
            safeucb_beta05_alpha10_bucket, dosage_target
        )
        safeucb_beta05_alpha10_trials.append(safeucb_beta05_incorrect)

        fixed_dose_bucket = fixed_dose_policy(shuffled_patients_df)
        _, fixed_dose_incorrect = compute_metrics(
            fixed_dose_bucket, dosage_target
        )
        fixed_dose_trials.append(fixed_dose_incorrect)

    ax = plt.gca()
    ax.set_ylim([0.2, 0.8])

    plot_performance(
        metrics=[
            Metric(
                metric_values=fixed_dose_trials,
                label_name="Fixed Dose",
                color="blue",
            ),
            Metric(
                metric_values=linucb_beta05_trials,
                label_name=r"LinUCB",
                color="red",
            ),
            Metric(
                metric_values=safeucb_beta05_alpha10_trials,
                label_name=r"CLUCB",
                color="teal",
            ),
        ],
        n_steps=np.array(fixed_dose_trials).shape[1],
        metric_name="Fraction of incorrect dosing decision",
        file_name="incorrect_frac_initial.png",
    )


if __name__ == "__main__":
    np.random.seed(42)

    patients_df = pd.read_csv("data/warfarin.csv")
    patients_df = preprocess_patients_df(patients_df)

    # compare_all_methods(patients_df)
    safe_lin_ucb_experiment(patients_df)<|MERGE_RESOLUTION|>--- conflicted
+++ resolved
@@ -6,13 +6,9 @@
 from matplotlib import pyplot as plt
 
 import supervised_learning
-<<<<<<< HEAD
-from dosing_algo import (fixed_dose_policy, linucb_policy, safe_linucb_policy,
-=======
 import thompson_sampling
 from dosing_algo import (fixed_dose_policy, linucb_policy,
->>>>>>> 01e2fa7c
-                         pharmacogenetic_policy)
+                         pharmacogenetic_policy, safe_linucb_policy)
 from preprocessing import preprocess_patients_df
 
 N_TRIALS = 20
@@ -79,17 +75,8 @@
     plt.clf()
 
 
-<<<<<<< HEAD
 def compare_all_methods(patients_df):
     N_TRIALS = 20
-=======
-if __name__ == "__main__":
-    np.random.seed(42)
-
-    patients_df = pd.read_csv("data/warfarin.csv")
-    patients_df = preprocess_patients_df(patients_df)
-
->>>>>>> 01e2fa7c
     fixed_dose_regret_trials, fixed_dose_incorrect_frac_trials = [], []
     linear_oracle_regret_trials, linear_oracle_incorrect_frac_trials = [], []
     linucb_regret_trials, linucb_incorrect_frac_trials = [], []
@@ -129,7 +116,6 @@
         bandit_sl_regret_trials.append(bandit_sl_regret)
         bandit_sl_incorrect_frac_trials.append(bandit_sl_incorrect_frac)
 
-<<<<<<< HEAD
         safeucb_dose_bucket = safe_linucb_policy(shuffled_patients_df, alpha=0.10, beta=0.5)
         safeucb_regret, safeucb010_incorrect_frac = compute_metrics(
             safeucb_dose_bucket, dosage_target
@@ -137,13 +123,11 @@
         safeucb_regret_trials.append(safeucb_regret)
         safeucb_incorrect_frac_trials.append(safeucb010_incorrect_frac)
     
-=======
         ts_buckets = thompson_sampling.thompson_sampling(shuffled_patients_df)
         ts_regret, ts_incorrect_frac = compute_metrics(ts_buckets, dosage_target)
         ts_regret_trials.append(ts_regret)
         ts_incorrect_frac_trials.append(ts_incorrect_frac)
 
->>>>>>> 01e2fa7c
     plot_performance(
         metrics=[
             Metric(
@@ -166,11 +150,6 @@
                 metric_values=bandit_sl_regret_trials,
                 label_name="Bandit SL",
                 color="gold",
-            ),
-            Metric(
-                metric_values=ts_regret_trials,
-                label_name="Thompson Sampling",
-                color="violet",
             ),
         ],
         n_steps=np.array(fixed_dose_regret_trials).shape[1],
@@ -206,11 +185,6 @@
                 metric_values=bandit_sl_incorrect_frac_trials,
                 label_name="Bandit SL",
                 color="gold",
-            ),
-            Metric(
-                metric_values=ts_incorrect_frac_trials,
-                label_name="Thompson Sampling",
-                color="violet",
             ),
         ],
         n_steps=np.array(fixed_dose_incorrect_frac_trials).shape[1],
@@ -294,5 +268,5 @@
     patients_df = pd.read_csv("data/warfarin.csv")
     patients_df = preprocess_patients_df(patients_df)
 
-    # compare_all_methods(patients_df)
+    compare_all_methods(patients_df)
     safe_lin_ucb_experiment(patients_df)